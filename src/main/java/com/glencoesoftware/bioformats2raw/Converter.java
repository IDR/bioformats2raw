--- conflicted
+++ resolved
@@ -1761,7 +1761,6 @@
     }
   }
 
-<<<<<<< HEAD
   /**
    * Check if the given metadata object contains at least one plate
    * with at least one well that links to an image.
@@ -1785,7 +1784,8 @@
       LOGGER.warn("Encountered invalid plate #{}", p);
     }
     return false;
-=======
+  }
+
   private int calculateResolutions(int width, int height) {
     int resolutions = 1;
     while (width > minSize || height > minSize) {
@@ -1794,7 +1794,6 @@
       height /= PYRAMID_SCALE;
     }
     return resolutions;
->>>>>>> b2b23955
   }
 
   private static Slf4JStopWatch stopWatch() {
