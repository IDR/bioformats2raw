--- conflicted
+++ resolved
@@ -42,10 +42,7 @@
     implementation 'info.picocli:picocli:4.2.0'
     implementation 'com.univocity:univocity-parsers:2.8.4'
     implementation 'com.bc.zarr:jzarr:0.3.3-gs-SNAPSHOT'
-<<<<<<< HEAD
     implementation 'org.lasersonlab:s3fs:2.2.3'
-=======
->>>>>>> 0b2ff91e
 
     implementation 'org.openpnp:opencv:3.4.2-1'
     implementation 'me.tongfei:progressbar:0.9.0'
